"""Facilities to analyze entire programs, including imported modules.

Parse and analyze the source files of a program in the correct order
(based on file dependencies), and collect the results.

This module only directs a build, which is performed in multiple passes per
file.  The individual passes are implemented in separate modules.

The function build() is the main interface to this module.
"""

import os
import os.path
import shlex
import subprocess
import sys
from os.path import dirname, basename

from typing import Dict, List, Tuple, cast, Set, Union

from mypy.types import Type
from mypy.nodes import MypyFile, Node, Import, ImportFrom, ImportAll
from mypy.nodes import SymbolTableNode, MODULE_REF
from mypy.semanal import SemanticAnalyzer, FirstPass, ThirdPass
from mypy.checker import TypeChecker
from mypy.errors import Errors, CompileError
from mypy import parse
from mypy import stats
from mypy.report import Reports
from mypy import defaults


# We need to know the location of this file to load data, but
# until Python 3.4, __file__ is relative.
__file__ = os.path.realpath(__file__)

debug = False


# Build targets (for selecting compiler passes)
SEMANTIC_ANALYSIS = 0   # Semantic analysis only
TYPE_CHECK = 1          # Type check


# Build flags
VERBOSE = 'verbose'              # More verbose messages (for troubleshooting)
MODULE = 'module'                # Build module as a script
PROGRAM_TEXT = 'program-text'    # Build command-line argument as a script
TEST_BUILTINS = 'test-builtins'  # Use stub builtins to speed up tests
DUMP_TYPE_STATS = 'dump-type-stats'
DUMP_INFER_STATS = 'dump-infer-stats'

# State ids. These describe the states a source file / module can be in a
# build.

# We aren't processing this source file yet (no associated state object).
UNSEEN_STATE = 0
# The source file has a state object, but we haven't done anything with it yet.
UNPROCESSED_STATE = 1
# We've parsed the source file.
PARSED_STATE = 2
# We've done the first two passes of semantic analysis.
PARTIAL_SEMANTIC_ANALYSIS_STATE = 3
# We've semantically analyzed the source file.
SEMANTICALLY_ANALYSED_STATE = 4
# We've type checked the source file (and all its dependencies).
TYPE_CHECKED_STATE = 5

PYTHON_EXTENSIONS = ['.pyi', '.py']

final_state = TYPE_CHECKED_STATE


def earlier_state(s: int, t: int) -> bool:
    return s < t


class BuildResult:
    """The result of a successful build.

    Attributes:
      files:  Dictionary from module name to related AST node.
      types:  Dictionary from parse tree node to its inferred type.
    """

    def __init__(self, files: Dict[str, MypyFile],
                 types: Dict[Node, Type]) -> None:
        self.files = files
        self.types = types


def build(program_path: str,
          target: int,
          module: str = None,
          argument: str = None,
          program_text: Union[str, bytes] = None,
          alt_lib_path: str = None,
          bin_dir: str = None,
          pyversion: Tuple[int, int] = defaults.PYTHON3_VERSION,
          custom_typing_module: str = None,
          report_dirs: Dict[str, str] = {},
          flags: List[str] = None,
          python_path: bool = False) -> BuildResult:
    """Analyze a program.

    A single call to build performs parsing, semantic analysis and optionally
    type checking for the program *and* all imported modules, recursively.

    Return BuildResult if successful; otherwise raise CompileError.

    Args:
      program_path: the path to the main source file (if module argument is
        given, this can be None => will be looked up)
      target: select passes to perform (a build target constant, e.g. C)
      module: name of the initial module; __main__ by default
      program_text: the main source file contents; if omitted, read from file
      alt_lib_dir: an additional directory for looking up library modules
        (takes precedence over other directories)
      bin_dir: directory containing the mypy script, used for finding data
        directories; if omitted, use '.' as the data directory
      pyversion: Python version (major, minor)
      custom_typing_module: if not None, use this module id as an alias for typing
      flags: list of build options (e.g. COMPILE_ONLY)
    """
    flags = flags or []
    module = module or '__main__'

    data_dir = default_data_dir(bin_dir)

    # Determine the default module search path.
    lib_path = default_lib_path(data_dir, target, pyversion, python_path)

    if TEST_BUILTINS in flags:
        # Use stub builtins (to speed up test cases and to make them easier to
        # debug).
        lib_path.insert(0, os.path.join(os.path.dirname(__file__), 'test', 'data', 'lib-stub'))
    elif program_path:
        # Include directory of the program file in the module search path.
        lib_path.insert(
            0, remove_cwd_prefix_from_path(dirname(program_path)))
    else:
        # Building/running a module.
        lib_path.insert(0, os.getcwd())

    # If provided, insert the caller-supplied extra module path to the
    # beginning (highest priority) of the search path.
    if alt_lib_path:
        lib_path.insert(0, alt_lib_path)

    if program_text is None:
        program_path = program_path or lookup_program(module, lib_path)
        program_text = read_program(program_path)
    else:
        program_path = program_path or '<string>'

    reports = Reports(program_path, data_dir, report_dirs)

    # Construct a build manager object that performs all the stages of the
    # build in the correct order.
    #
    # Ignore current directory prefix in error messages.
    manager = BuildManager(data_dir, lib_path, target,
                           pyversion=pyversion, flags=flags,
                           ignore_prefix=os.getcwd(),
                           custom_typing_module=custom_typing_module,
                           reports=reports)

    # Construct information that describes the initial file. __main__ is the
    # implicit module id and the import context is empty initially ([]).
    info = StateInfo(program_path, module, [], manager)
    # Perform the build by sending the file as new file (UnprocessedFile is the
    # initial state of all files) to the manager. The manager will process the
    # file and all dependant modules recursively.
    result = manager.process(UnprocessedFile(info, program_text))
    reports.finish()
    return result


def default_data_dir(bin_dir: str) -> str:
    # TODO fix this logic
    if not bin_dir:
        # Default to directory containing this file's parent.
        return os.path.dirname(os.path.dirname(__file__))
    base = os.path.basename(bin_dir)
    dir = os.path.dirname(bin_dir)
    if (sys.platform == 'win32' and base.lower() == 'mypy'
            and not os.path.isdir(os.path.join(dir, 'stubs'))):
        # Installed, on Windows.
        return os.path.join(dir, 'Lib', 'mypy')
    elif base == 'mypy':
        # Assume that we have a repo check out or unpacked source tarball.
        return os.path.dirname(bin_dir)
    elif base == 'bin':
        # Installed to somewhere (can be under /usr/local or anywhere).
        return os.path.join(dir, 'lib', 'mypy')
    elif base == 'python3':
        # Assume we installed python3 with brew on os x
        return os.path.join(os.path.dirname(dir), 'lib', 'mypy')
    else:
        # Don't know where to find the data files!
        raise RuntimeError("Broken installation: can't determine base dir")


def default_lib_path(data_dir: str, target: int, pyversion: Tuple[int, int],
        python_path: bool) -> List[str]:
    """Return default standard library search paths."""
    # IDEA: Make this more portable.
    path = []  # type: List[str]

    # Add MYPYPATH environment variable to library path, if defined.
    path_env = os.getenv('MYPYPATH')
    if path_env is not None:
        path[:0] = path_env.split(os.pathsep)

<<<<<<< HEAD
    auto = os.path.join(data_dir, 'stubs-auto')
    if os.path.isdir(auto):
        data_dir = auto

    # We allow a module for e.g. version 3.5 to be in 3.4/. The assumption
    # is that a module added with 3.4 will still be present in Python 3.5.
    versions = ["%d.%d" % (pyversion[0], minor)
                for minor in reversed(range(pyversion[1] + 1))]
    # E.g. for Python 3.5, try 2and3/, then 3/, then 3.5/, then 3.4/, 3.3/, ...
    for v in ['2and3', str(pyversion[0])] + versions:
        for lib_type in ['stdlib', 'builtins', 'third-party']:
            stubdir = os.path.join(data_dir, 'typeshed', lib_type, v)
=======
    # Add library stubs directory. By convention, they are stored in the
    # stubs/x.y directory of the mypy installation. Additionally, stubs
    # for earlier versions in the same major version will be added, and
    # as a last resort, third-party stubs will be added.
    if pyversion == 2:
        major, minor = 2, 7
    else:
        # See bug #886
        major, minor = sys.version_info[0], sys.version_info[1]
    version_dir = '3.2'
    third_party_dir = 'third-party-3.2'
    if pyversion[0] < 3:
        version_dir = '2.7'
        third_party_dir = 'third-party-2.7'
    path.append(os.path.join(data_dir, 'stubs', version_dir))
    path.append(os.path.join(data_dir, 'stubs', third_party_dir))
    path.append(os.path.join(data_dir, 'stubs-auto', version_dir))
    if major == 3:
        # Add additional stub directories.
        versions = ['3.3', '3.4', '3.5', '3.6']
        if False:
            # Ick, we really should figure out how to use this again.
            versions = ['3.%d' % i for i in range(minor, -1, -1)]
        for v in versions:
            stubdir = os.path.join(data_dir, 'stubs', v)
>>>>>>> 47b40a77
            if os.path.isdir(stubdir):
                path.append(stubdir)

    # Add fallback path that can be used if we have a broken installation.
    if sys.platform != 'win32':
        path.append('/usr/local/lib/mypy')

    # Contents of Python's sys.path go last, to prefer the stubs
    # TODO: To more closely model what Python actually does, builtins should
    #       go first, then sys.path, then anything in stdlib and third_party.
    if python_path:
        path.extend(sys.path)

    return path


def lookup_program(module: str, lib_path: List[str]) -> str:
    # Modules are .py and not .pyi
    path = find_module(module, lib_path)
    if path:
        return path
    else:
        raise CompileError([
            "mypy: can't find module '{}'".format(module)])


def read_program(path: str) -> bytes:
    try:
        with open(path, 'rb') as file:
            text = file.read()
    except IOError as ioerr:
        raise CompileError([
            "mypy: can't read file '{}': {}".format(path, ioerr.strerror)])
    return text


class BuildManager:
    """This is the central class for building a mypy program.

    It coordinates parsing, import processing, semantic analysis and
    type checking. It manages state objects that actually perform the
    build steps.

    Attributes:
      data_dir:        Mypy data directory (contains stubs)
      target:          Build target; selects which passes to perform
      lib_path:        Library path for looking up modules
      semantic_analyzer:
                       Semantic analyzer, pass 2
      semantic_analyzer_pass3:
                       Semantic analyzer, pass 3
      type_checker:    Type checker
      errors:          Used for reporting all errors
      pyversion:       Python version (major, minor)
      flags:           Build options
      states:          States of all individual files that are being
                       processed. Each file in a build is always represented
                       by a single state object (after it has been encountered
                       for the first time). This is the only place where
                       states are stored.
      module_files:    Map from module name to source file path. There is a
                       1:1 mapping between modules and source files.
      module_deps:     Cache for module dependencies (direct or indirect).
                       Item (m, n) indicates whether m depends on n (directly
                       or indirectly).
      missing_modules: Set of modules that could not be imported encountered so far
    """

    def __init__(self, data_dir: str,
                 lib_path: List[str],
                 target: int,
                 pyversion: Tuple[int, int],
                 flags: List[str],
                 ignore_prefix: str,
                 custom_typing_module: str,
                 reports: Reports) -> None:
        self.data_dir = data_dir
        self.errors = Errors()
        self.errors.set_ignore_prefix(ignore_prefix)
        self.lib_path = lib_path
        self.target = target
        self.pyversion = pyversion
        self.flags = flags
        self.custom_typing_module = custom_typing_module
        self.reports = reports
        self.semantic_analyzer = SemanticAnalyzer(lib_path, self.errors,
                                                  pyversion=pyversion)
        self.semantic_analyzer_pass3 = ThirdPass(self.errors)
        self.type_checker = TypeChecker(self.errors,
                                        self.semantic_analyzer.modules,
                                        self.pyversion)
        self.states = []  # type: List[State]
        self.module_files = {}  # type: Dict[str, str]
        self.module_deps = {}  # type: Dict[Tuple[str, str], bool]
        self.missing_modules = set()  # type: Set[str]

    def process(self, initial_state: 'UnprocessedFile') -> BuildResult:
        """Perform a build.

        The argument is a state that represents the main program
        file. This method should only be called once per a build
        manager object.  The return values are identical to the return
        values of the build function.
        """
        self.states.append(initial_state)
        self.module_files[initial_state.id] = initial_state.path

        # Process states in a loop until all files (states) have been
        # semantically analyzed or type checked (depending on target).
        #
        # We type check all files before the rest of the passes so that we can
        # report errors and fail as quickly as possible.
        while True:
            # Find the next state that has all its dependencies met.
            next = self.next_available_state()
            if not next:
                trace('done')
                break

            # Potentially output some debug information.
            trace('next {} ({})'.format(next.path, next.state()))

            # Set the import context for reporting error messages correctly.
            self.errors.set_import_context(next.import_context)
            # Process the state. The process method is reponsible for adding a
            # new state object representing the new state of the file.
            next.process()

            # Raise exception if the build failed. The build can fail for
            # various reasons, such as parse error, semantic analysis error,
            # etc.
            if self.errors.is_blockers():
                self.errors.raise_error()

        # If there were no errors, all files should have been fully processed.
        for s in self.states:
            assert s.state() == final_state, (
                '{} still unprocessed in state {}'.format(s.path, s.state()))

        if self.errors.is_errors():
            self.errors.raise_error()

        # Collect a list of all files.
        trees = []  # type: List[MypyFile]
        for state in self.states:
            trees.append(cast(ParsedFile, state).tree)

        # Perform any additional passes after type checking for all the files.
        self.final_passes(trees, self.type_checker.type_map)

        return BuildResult(self.semantic_analyzer.modules,
                           self.type_checker.type_map)

    def next_available_state(self) -> 'State':
        """Find a ready state (one that has all its dependencies met)."""
        i = len(self.states) - 1
        while i >= 0:
            if self.states[i].is_ready():
                num_incomplete = self.states[i].num_incomplete_deps()
                if num_incomplete == 0:
                    # This is perfect; no need to look for the best match.
                    return self.states[i]
            i -= 1
        return None

    def has_module(self, name: str) -> bool:
        """Have we seen a module yet?"""
        return name in self.module_files

    def file_state(self, path: str) -> int:
        """Return the state of a source file.

        In particular, return UNSEEN_STATE if the file has no associated
        state.

        This function does not consider any dependencies.
        """
        for s in self.states:
            if s.path == path:
                return s.state()
        return UNSEEN_STATE

    def module_state(self, name: str) -> int:
        """Return the state of a module.

        In particular, return UNSEEN_STATE if the file has no associated
        state.

        This considers also module dependencies.
        """
        if not self.has_module(name):
            return UNSEEN_STATE
        state = final_state
        fs = self.file_state(self.module_files[name])
        if earlier_state(fs, state):
            state = fs
        return state

    def is_dep(self, m1: str, m2: str, done: Set[str] = None) -> bool:
        """Does m1 import m2 directly or indirectly?"""
        # Have we computed this previously?
        dep = self.module_deps.get((m1, m2))
        if dep is not None:
            return dep

        if not done:
            done = set([m1])

        # m1 depends on m2 iff one of the deps of m1 depends on m2.
        st = self.lookup_state(m1)
        for m in st.dependencies:
            if m in done:
                continue
            done.add(m)
            # Cache this dependency.
            self.module_deps[m1, m] = True
            # Search recursively.
            if m == m2 or self.is_dep(m, m2, done):
                # Yes! Mark it in the cache.
                self.module_deps[m1, m2] = True
                return True
        # No dependency. Mark it in the cache.
        self.module_deps[m1, m2] = False
        return False

    def lookup_state(self, module: str) -> 'State':
        for state in self.states:
            if state.id == module:
                return state
        raise RuntimeError('%s not found' % module)

    def all_imported_modules_in_file(self,
                                     file: MypyFile) -> List[Tuple[str, int]]:
        """Find all reachable import statements in a file.

        Return list of tuples (module id, import line number) for all modules
        imported in file.
        """
        def correct_rel_imp(imp: Union[ImportFrom, ImportAll]) -> str:
            """Function to correct for relative imports."""
            file_id = file.fullname()
            rel = imp.relative
            if rel == 0:
                return imp.id
            if os.path.basename(file.path).startswith('__init__.'):
                rel -= 1
            if rel != 0:
                file_id = ".".join(file_id.split(".")[:-rel])
            new_id = file_id + "." + imp.id if imp.id else file_id

            return new_id

        res = []  # type: List[Tuple[str, int]]
        for imp in file.imports:
            if not imp.is_unreachable:
                if isinstance(imp, Import):
                    for id, _ in imp.ids:
                        res.append((id, imp.line))
                elif isinstance(imp, ImportFrom):
                    cur_id = correct_rel_imp(imp)
                    res.append((cur_id, imp.line))
                    # Also add any imported names that are submodules.
                    for name, __ in imp.names:
                        sub_id = cur_id + '.' + name
                        if self.is_module(sub_id):
                            res.append((sub_id, imp.line))
                elif isinstance(imp, ImportAll):
                    res.append((correct_rel_imp(imp), imp.line))
        return res

    def is_module(self, id: str) -> bool:
        """Is there a file in the file system corresponding to module id?"""
        return find_module(id, self.lib_path) is not None

    def final_passes(self, files: List[MypyFile],
                     types: Dict[Node, Type]) -> None:
        """Perform the code generation passes for type checked files."""
        if self.target in [SEMANTIC_ANALYSIS, TYPE_CHECK]:
            pass  # Nothing to do.
        else:
            raise RuntimeError('Unsupported target %d' % self.target)

    def log(self, message: str) -> None:
        if VERBOSE in self.flags:
            print('LOG: %s' % message)


def remove_cwd_prefix_from_path(p: str) -> str:
    """Remove current working directory prefix from p, if present.

    If the result would be empty, return '.' instead.
    """
    cur = os.getcwd()
    # Add separator to the end of the path, unless one is already present.
    if basename(cur) != '':
        cur += os.sep
    # Remove current directory prefix from the path, if present.
    if p.startswith(cur):
        p = p[len(cur):]
    # Avoid returning an empty path; replace that with '.'.
    if p == '':
        p = '.'
    return p


class StateInfo:
    """Description of a source file that is being built."""

    def __init__(self, path: str, id: str,
                 import_context: List[Tuple[str, int]],
                 manager: BuildManager) -> None:
        """Initialize state information.

        Arguments:
          path:    Path to the file
          id:      Module id, such as 'os.path' or '__main__' (for the main
                   program file)
          import_context:
                   The import trail that caused this module to be
                   imported (path, line) tuples
          manager: The manager that manages this build
        """
        self.path = path
        self.id = id
        self.import_context = import_context
        self.manager = manager


class State:
    """Abstract base class for build states.

    There is always at most one state per source file.
    """

    # The StateInfo attributes are duplicated here for convenience.
    path = ''
    id = ''
    import_context = None  # type: List[Tuple[str, int]]
    manager = None  # type: BuildManager
    # Modules that this file directly depends on (in no particular order).
    dependencies = None  # type: List[str]

    def __init__(self, info: StateInfo) -> None:
        self.path = info.path
        self.id = info.id
        self.import_context = info.import_context
        self.manager = info.manager
        self.dependencies = []

    def info(self) -> StateInfo:
        return StateInfo(self.path, self.id, self.import_context, self.manager)

    def process(self) -> None:
        raise RuntimeError('Not implemented')

    def is_ready(self) -> bool:
        """Return True if all dependencies are at least in the same state
        as this object (but not in the initial state).
        """
        for module in self.dependencies:
            state = self.manager.module_state(module)
            if earlier_state(state,
                             self.state()) or state == UNPROCESSED_STATE:
                return False
        return True

    def num_incomplete_deps(self) -> int:
        """Return the number of dependencies that are ready but incomplete."""
        return 0  # Does not matter in this state

    def state(self) -> int:
        raise RuntimeError('Not implemented')

    def switch_state(self, state_object: 'State') -> None:
        """Called by state objects to replace the state of the file.

        Also notify the manager.
        """
        for i in range(len(self.manager.states)):
            if self.manager.states[i].path == state_object.path:
                self.manager.states[i] = state_object
                return
        raise RuntimeError('State for {} not found'.format(state_object.path))

    def errors(self) -> Errors:
        return self.manager.errors

    def semantic_analyzer(self) -> SemanticAnalyzer:
        return self.manager.semantic_analyzer

    def semantic_analyzer_pass3(self) -> ThirdPass:
        return self.manager.semantic_analyzer_pass3

    def type_checker(self) -> TypeChecker:
        return self.manager.type_checker

    def fail(self, path: str, line: int, msg: str, blocker: bool = True) -> None:
        """Report an error in the build (e.g. if could not find a module)."""
        self.errors().set_file(path)
        self.errors().report(line, msg, blocker=blocker)


class UnprocessedFile(State):
    def __init__(self, info: StateInfo, program_text: Union[str, bytes]) -> None:
        super().__init__(info)
        self.program_text = program_text
        trace('waiting {}'.format(info.path))

        # Add surrounding package(s) as dependencies.
        for p in super_packages(self.id):
            if not self.import_module(p):
                # Could not find a module. Typically the reason is a misspelled
                # module name, or the module has not been installed.
                self.fail(self.path, 1, "No module named '{}'".format(p))
            self.dependencies.append(p)

    def process(self) -> None:
        """Parse the file, store global names and advance to the next state."""
        tree = self.parse(self.program_text, self.path)

        # Store the parsed module in the shared module symbol table.
        assert self.id not in self.manager.semantic_analyzer.modules, (
            'Module %s processed twice' % self.id)
        self.manager.semantic_analyzer.modules[self.id] = tree

        if '.' in self.id:
            # Include module in the symbol table of the enclosing package.
            c = self.id.split('.')
            p = '.'.join(c[:-1])
            sem_anal = self.manager.semantic_analyzer
            sem_anal.modules[p].names[c[-1]] = SymbolTableNode(
                MODULE_REF, tree, p)

        if self.id != 'builtins':
            # The builtins module is imported implicitly in every program (it
            # contains definitions of int, print etc.).
            trace('import builtins')
            if not self.import_module('builtins'):
                self.fail(self.path, 1, 'Could not find builtins')

        # Do the first pass of semantic analysis: add top-level definitions in
        # the file to the symbol table. We must do this before processing imports,
        # since this may mark some import statements as unreachable.
        first = FirstPass(self.semantic_analyzer())
        first.analyze(tree, self.path, self.id)

        # Add all directly imported modules to be processed (however they are
        # not processed yet, just waiting to be processed).
        for id, line in self.manager.all_imported_modules_in_file(tree):
            self.errors().push_import_context(self.path, line)
            try:
                res = self.import_module(id)
            finally:
                self.errors().pop_import_context()
            if not res:
                if id == '':
                    # Must be from a relative import.
                    self.fail(self.path, line,
                              "No parent module -- cannot perform relative import".format(id),
                              blocker=True)
                else:
                    if (line not in tree.ignored_lines and
                            'import' not in tree.weak_opts):
                        self.fail(self.path, line, "No module named '{}'".format(id),
                                  blocker=False)
                self.manager.missing_modules.add(id)

        # Initialize module symbol table, which was populated by the semantic
        # analyzer.
        tree.names = self.semantic_analyzer().globals

        # Replace this state object with a parsed state in BuildManager.
        self.switch_state(ParsedFile(self.info(), tree))

    def import_module(self, id: str) -> bool:
        """Schedule a module to be processed.

        Add an unprocessed state object corresponding to the module to the
        manager, or do nothing if the module already has a state object.
        """
        if self.manager.has_module(id):
            # Do nothing:f already being compiled.
            return True

        path, text = read_module_source_from_file(id, self.manager.lib_path)
        if text is not None:
            info = StateInfo(path, id, self.errors().import_context(),
                             self.manager)
            self.manager.states.append(UnprocessedFile(info, text))
            self.manager.module_files[id] = path
            return True
        else:
            return False

    def parse(self, source_text: Union[str, bytes], fnam: str) -> MypyFile:
        """Parse the source of a file with the given name.

        Raise CompileError if there is a parse error.
        """
        num_errs = self.errors().num_messages()
        tree = parse.parse(source_text, fnam, self.errors(),
                           pyversion=self.manager.pyversion,
                           custom_typing_module=self.manager.custom_typing_module)
        tree._fullname = self.id
        if self.errors().num_messages() != num_errs:
            self.errors().raise_error()
        return tree

    def state(self) -> int:
        return UNPROCESSED_STATE


class ParsedFile(State):
    tree = None  # type: MypyFile

    def __init__(self, info: StateInfo, tree: MypyFile) -> None:
        super().__init__(info)
        self.tree = tree

        # Build a list all directly imported moules (dependencies).
        imp = []  # type: List[str]
        for id, line in self.manager.all_imported_modules_in_file(tree):
            # Omit missing modules, as otherwise we could not type check
            # programs with missing modules.
            if id not in self.manager.missing_modules and id != self.id:
                imp.append(id)
        if self.id != 'builtins':
            imp.append('builtins')

        if imp != []:
            trace('{} dependencies: {}'.format(info.path, imp))

        # Record the dependencies. Note that the dependencies list also
        # contains any superpackages and we must preserve them (e.g. os for
        # os.path).
        self.dependencies.extend(imp)

    def process(self) -> None:
        """Semantically analyze file and advance to the next state."""
        self.semantic_analyzer().visit_file(self.tree, self.tree.path)
        self.switch_state(PartiallySemanticallyAnalyzedFile(self.info(),
                                                            self.tree))

    def num_incomplete_deps(self) -> int:
        """Return the number of dependencies that are incomplete.

        Here complete means that their state is *later* than this module.
        Cyclic dependencies are omitted to break cycles forcibly (and somewhat
        arbitrarily).
        """
        incomplete = 0
        for module in self.dependencies:
            state = self.manager.module_state(module)
            if (not earlier_state(self.state(), state) and
                    not self.manager.is_dep(module, self.id)):
                incomplete += 1
        return incomplete

    def state(self) -> int:
        return PARSED_STATE


class PartiallySemanticallyAnalyzedFile(ParsedFile):
    def process(self) -> None:
        """Perform final pass of semantic analysis and advance state."""
        self.semantic_analyzer_pass3().visit_file(self.tree, self.tree.path)
        if DUMP_TYPE_STATS in self.manager.flags:
            stats.dump_type_stats(self.tree, self.tree.path)
        self.switch_state(SemanticallyAnalyzedFile(self.info(), self.tree))

    def state(self) -> int:
        return PARTIAL_SEMANTIC_ANALYSIS_STATE


class SemanticallyAnalyzedFile(ParsedFile):
    def process(self) -> None:
        """Type check file and advance to the next state."""
        if self.manager.target >= TYPE_CHECK:
            self.type_checker().visit_file(self.tree, self.tree.path)
            if DUMP_INFER_STATS in self.manager.flags:
                stats.dump_type_stats(self.tree, self.tree.path, inferred=True,
                                      typemap=self.manager.type_checker.type_map)
            self.manager.reports.file(self.tree, type_map=self.manager.type_checker.type_map)

        # FIX remove from active state list to speed up processing

        self.switch_state(TypeCheckedFile(self.info(), self.tree))

    def state(self) -> int:
        return SEMANTICALLY_ANALYSED_STATE


class TypeCheckedFile(SemanticallyAnalyzedFile):
    def process(self) -> None:
        """Finished, so cannot process."""
        raise RuntimeError('Cannot process TypeCheckedFile')

    def is_ready(self) -> bool:
        """Finished, so cannot ever become ready."""
        return False

    def state(self) -> int:
        return TYPE_CHECKED_STATE


def trace(s):
    if debug:
        print(s)


def read_module_source_from_file(id: str,
                                 lib_path: List[str]) -> Tuple[str, str]:
    """Find and read the source file of a module.

    Return a pair (path, file contents). Return (None, None) if the module
    could not be found or read.

    Args:
      id:       module name, a string of form 'foo' or 'foo.bar'
      lib_path: library search path
    """
    path = find_module(id, lib_path)
    if path is not None:
        text = ''
        try:
            f = open(path)
            try:
                text = f.read()
            finally:
                f.close()
        except IOError:
            return None, None
        return path, text
    else:
        return None, None


def find_module(id: str, lib_path: List[str]) -> str:
    """Return the path of the module source file, or None if not found."""
    for pathitem in lib_path:
        for extension in PYTHON_EXTENSIONS:
            comp = id.split('.')
            path = os.path.join(pathitem, os.sep.join(comp[:-1]), comp[-1] + extension)
            if not os.path.isfile(path):
                path = os.path.join(pathitem, os.sep.join(comp), '__init__{}'.format(extension))
            if os.path.isfile(path) and verify_module(id, path):
                return path
    return None


def verify_module(id: str, path: str) -> bool:
    """Check that all packages containing id have a __init__ file."""
    if path.endswith(('__init__.py', '__init__.pyi')):
        path = dirname(path)
    for i in range(id.count('.')):
        path = dirname(path)
        if not any(os.path.isfile(os.path.join(path, '__init__{}'.format(extension)))
                   for extension in PYTHON_EXTENSIONS):
            return False
    return True


def super_packages(id: str) -> List[str]:
    """Return the surrounding packages of a module, e.g. ['os'] for os.path."""
    c = id.split('.')
    res = []  # type: List[str]
    for i in range(1, len(c)):
        res.append('.'.join(c[:i]))
    return res


def make_parent_dirs(path: str) -> None:
    parent = os.path.dirname(path)
    try:
        os.makedirs(parent)
    except OSError:
        pass<|MERGE_RESOLUTION|>--- conflicted
+++ resolved
@@ -212,7 +212,6 @@
     if path_env is not None:
         path[:0] = path_env.split(os.pathsep)
 
-<<<<<<< HEAD
     auto = os.path.join(data_dir, 'stubs-auto')
     if os.path.isdir(auto):
         data_dir = auto
@@ -225,33 +224,6 @@
     for v in ['2and3', str(pyversion[0])] + versions:
         for lib_type in ['stdlib', 'builtins', 'third-party']:
             stubdir = os.path.join(data_dir, 'typeshed', lib_type, v)
-=======
-    # Add library stubs directory. By convention, they are stored in the
-    # stubs/x.y directory of the mypy installation. Additionally, stubs
-    # for earlier versions in the same major version will be added, and
-    # as a last resort, third-party stubs will be added.
-    if pyversion == 2:
-        major, minor = 2, 7
-    else:
-        # See bug #886
-        major, minor = sys.version_info[0], sys.version_info[1]
-    version_dir = '3.2'
-    third_party_dir = 'third-party-3.2'
-    if pyversion[0] < 3:
-        version_dir = '2.7'
-        third_party_dir = 'third-party-2.7'
-    path.append(os.path.join(data_dir, 'stubs', version_dir))
-    path.append(os.path.join(data_dir, 'stubs', third_party_dir))
-    path.append(os.path.join(data_dir, 'stubs-auto', version_dir))
-    if major == 3:
-        # Add additional stub directories.
-        versions = ['3.3', '3.4', '3.5', '3.6']
-        if False:
-            # Ick, we really should figure out how to use this again.
-            versions = ['3.%d' % i for i in range(minor, -1, -1)]
-        for v in versions:
-            stubdir = os.path.join(data_dir, 'stubs', v)
->>>>>>> 47b40a77
             if os.path.isdir(stubdir):
                 path.append(stubdir)
 
