--- conflicted
+++ resolved
@@ -56,11 +56,8 @@
     SymbolTableNode, TVAR, UNBOUND_TVAR, ListComprehension, GeneratorExpr,
     FuncExpr, MDEF, FuncBase, Decorator, SetExpr, UndefinedExpr, TypeVarExpr,
     StrExpr, PrintStmt, ConditionalExpr, DucktypeExpr, DisjointclassExpr,
-<<<<<<< HEAD
-    ComparisonExpr, StarExpr, ARG_POS, ARG_NAMED, MroError, type_aliases
-=======
-    ComparisonExpr, ARG_POS, ARG_NAMED, MroError, type_aliases, YieldFromStmt, YieldFromExpr
->>>>>>> 6e72952e
+    ComparisonExpr, StarExpr, ARG_POS, ARG_NAMED, MroError, type_aliases,
+    YieldFromStmt, YieldFromExpr
 )
 from mypy.visitor import NodeVisitor
 from mypy.traverser import TraverserVisitor
@@ -1177,19 +1174,17 @@
     def visit_paren_expr(self, expr: ParenExpr) -> None:
         expr.expr.accept(self)
 
-<<<<<<< HEAD
     def visit_star_expr(self, expr: StarExpr) -> None:
         if not expr.valid:
             self.fail('Can use starred expression only as assignment target', expr)
         else:
             expr.expr.accept(self)
-=======
+
     def visit_yield_from_expr(self, e: YieldFromExpr) -> None:
         if not self.is_func_scope():  # not sure
             self.fail("'yield from' outside function", e)
         if e.expr:
             e.expr.accept(self)
->>>>>>> 6e72952e
 
     def visit_call_expr(self, expr: CallExpr) -> None:
         """Analyze a call expression.
