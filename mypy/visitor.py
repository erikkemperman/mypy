--- conflicted
+++ resolved
@@ -17,209 +17,148 @@
 
     TODO make the default return value explicit
     """
-
+    
     # Module structure
-
+    
     def visit_mypy_file(self, o: 'mypy.nodes.MypyFile') -> T:
         pass
-
+    
     def visit_import(self, o: 'mypy.nodes.Import') -> T:
         pass
-
     def visit_import_from(self, o: 'mypy.nodes.ImportFrom') -> T:
         pass
-
     def visit_import_all(self, o: 'mypy.nodes.ImportAll') -> T:
         pass
-
+    
     # Definitions
-
+    
     def visit_func_def(self, o: 'mypy.nodes.FuncDef') -> T:
         pass
-
     def visit_overloaded_func_def(self,
                                   o: 'mypy.nodes.OverloadedFuncDef') -> T:
         pass
-
     def visit_class_def(self, o: 'mypy.nodes.ClassDef') -> T:
         pass
-
     def visit_var_def(self, o: 'mypy.nodes.VarDef') -> T:
         pass
-
     def visit_global_decl(self, o: 'mypy.nodes.GlobalDecl') -> T:
         pass
-
     def visit_decorator(self, o: 'mypy.nodes.Decorator') -> T:
         pass
-
+    
     def visit_var(self, o: 'mypy.nodes.Var') -> T:
         pass
-
+    
     # Statements
-
+    
     def visit_block(self, o: 'mypy.nodes.Block') -> T:
         pass
-
+    
     def visit_expression_stmt(self, o: 'mypy.nodes.ExpressionStmt') -> T:
         pass
-
     def visit_assignment_stmt(self, o: 'mypy.nodes.AssignmentStmt') -> T:
         pass
-
     def visit_operator_assignment_stmt(self,
-                                       o: 'mypy.nodes.OperatorAssignmentStmt') -> T:
+                                 o: 'mypy.nodes.OperatorAssignmentStmt') -> T:
         pass
-
     def visit_while_stmt(self, o: 'mypy.nodes.WhileStmt') -> T:
         pass
-
     def visit_for_stmt(self, o: 'mypy.nodes.ForStmt') -> T:
         pass
-
     def visit_return_stmt(self, o: 'mypy.nodes.ReturnStmt') -> T:
         pass
-
     def visit_assert_stmt(self, o: 'mypy.nodes.AssertStmt') -> T:
         pass
-
     def visit_yield_stmt(self, o: 'mypy.nodes.YieldStmt') -> T:
         pass
-<<<<<<< HEAD
     def visit_yield_from_stmt(self, o: 'mypy.nodes.YieldFromStmt') -> T:
         pass
-=======
-
->>>>>>> ff16eee1
     def visit_del_stmt(self, o: 'mypy.nodes.DelStmt') -> T:
         pass
-
     def visit_if_stmt(self, o: 'mypy.nodes.IfStmt') -> T:
         pass
-
     def visit_break_stmt(self, o: 'mypy.nodes.BreakStmt') -> T:
         pass
-
     def visit_continue_stmt(self, o: 'mypy.nodes.ContinueStmt') -> T:
         pass
-
     def visit_pass_stmt(self, o: 'mypy.nodes.PassStmt') -> T:
         pass
-
     def visit_raise_stmt(self, o: 'mypy.nodes.RaiseStmt') -> T:
         pass
-
     def visit_try_stmt(self, o: 'mypy.nodes.TryStmt') -> T:
         pass
-
     def visit_with_stmt(self, o: 'mypy.nodes.WithStmt') -> T:
         pass
-
     def visit_print_stmt(self, o: 'mypy.nodes.PrintStmt') -> T:
         pass
-
+    
     # Expressions
-
+    
     def visit_int_expr(self, o: 'mypy.nodes.IntExpr') -> T:
         pass
-
     def visit_str_expr(self, o: 'mypy.nodes.StrExpr') -> T:
         pass
-
     def visit_bytes_expr(self, o: 'mypy.nodes.BytesExpr') -> T:
         pass
-
     def visit_unicode_expr(self, o: 'mypy.nodes.UnicodeExpr') -> T:
         pass
-
     def visit_float_expr(self, o: 'mypy.nodes.FloatExpr') -> T:
         pass
-
     def visit_paren_expr(self, o: 'mypy.nodes.ParenExpr') -> T:
         pass
-
     def visit_name_expr(self, o: 'mypy.nodes.NameExpr') -> T:
         pass
-
     def visit_member_expr(self, o: 'mypy.nodes.MemberExpr') -> T:
         pass
-<<<<<<< HEAD
     def visit_yield_from_expr(self, o: 'mypy.nodes.YieldFromExpr') -> T:
         pass
-=======
-
->>>>>>> ff16eee1
     def visit_call_expr(self, o: 'mypy.nodes.CallExpr') -> T:
         pass
-
     def visit_op_expr(self, o: 'mypy.nodes.OpExpr') -> T:
         pass
-
-    def visit_comparison_expr(self, o: 'mypy.nodes.ComparisonExpr') -> T:
-        pass
-
     def visit_cast_expr(self, o: 'mypy.nodes.CastExpr') -> T:
         pass
-
     def visit_super_expr(self, o: 'mypy.nodes.SuperExpr') -> T:
         pass
-
     def visit_unary_expr(self, o: 'mypy.nodes.UnaryExpr') -> T:
         pass
-
     def visit_list_expr(self, o: 'mypy.nodes.ListExpr') -> T:
         pass
-
     def visit_dict_expr(self, o: 'mypy.nodes.DictExpr') -> T:
         pass
-
     def visit_tuple_expr(self, o: 'mypy.nodes.TupleExpr') -> T:
         pass
-
     def visit_set_expr(self, o: 'mypy.nodes.SetExpr') -> T:
         pass
-
     def visit_index_expr(self, o: 'mypy.nodes.IndexExpr') -> T:
         pass
-
     def visit_undefined_expr(self, o: 'mypy.nodes.UndefinedExpr') -> T:
         pass
-
     def visit_type_application(self, o: 'mypy.nodes.TypeApplication') -> T:
         pass
-
     def visit_func_expr(self, o: 'mypy.nodes.FuncExpr') -> T:
         pass
-
     def visit_list_comprehension(self, o: 'mypy.nodes.ListComprehension') -> T:
         pass
-
     def visit_generator_expr(self, o: 'mypy.nodes.GeneratorExpr') -> T:
         pass
-
     def visit_slice_expr(self, o: 'mypy.nodes.SliceExpr') -> T:
         pass
-
     def visit_conditional_expr(self, o: 'mypy.nodes.ConditionalExpr') -> T:
         pass
-
     def visit_type_var_expr(self, o: 'mypy.nodes.TypeVarExpr') -> T:
         pass
-
     def visit_ducktype_expr(self, o: 'mypy.nodes.DucktypeExpr') -> T:
         pass
-
     def visit_disjointclass_expr(self, o: 'mypy.nodes.DisjointclassExpr') -> T:
         pass
-
+    
     def visit_coerce_expr(self, o: 'mypy.nodes.CoerceExpr') -> T:
         pass
-
     def visit_type_expr(self, o: 'mypy.nodes.TypeExpr') -> T:
         pass
-
     def visit_java_cast(self, o: 'mypy.nodes.JavaCast') -> T:
         pass
-
+    
     def visit_temp_node(self, o: 'mypy.nodes.TempNode') -> T:
         pass